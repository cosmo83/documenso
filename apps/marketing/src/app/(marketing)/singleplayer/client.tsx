'use client';

import { useEffect, useState } from 'react';

import Link from 'next/link';
import { useRouter } from 'next/navigation';

import { useAnalytics } from '@documenso/lib/client-only/hooks/use-analytics';
import { NEXT_PUBLIC_WEBAPP_URL } from '@documenso/lib/constants/app';
import { base64 } from '@documenso/lib/universal/base64';
import { putPdfFile } from '@documenso/lib/universal/upload/put-file';
import type { Field, Recipient } from '@documenso/prisma/client';
import { DocumentDataType, Prisma } from '@documenso/prisma/client';
import { trpc } from '@documenso/trpc/react';
import { Card, CardContent } from '@documenso/ui/primitives/card';
import { DocumentDropzone } from '@documenso/ui/primitives/document-dropzone';
import { AddFieldsFormPartial } from '@documenso/ui/primitives/document-flow/add-fields';
import type { TAddFieldsFormSchema } from '@documenso/ui/primitives/document-flow/add-fields.types';
import { AddSignatureFormPartial } from '@documenso/ui/primitives/document-flow/add-signature';
import type { TAddSignatureFormSchema } from '@documenso/ui/primitives/document-flow/add-signature.types';
import { DocumentFlowFormContainer } from '@documenso/ui/primitives/document-flow/document-flow-root';
import type { DocumentFlowStep } from '@documenso/ui/primitives/document-flow/types';
import { LazyPDFViewer } from '@documenso/ui/primitives/lazy-pdf-viewer';
import { Stepper } from '@documenso/ui/primitives/stepper';
import { useToast } from '@documenso/ui/primitives/use-toast';

const SinglePlayerModeSteps = ['fields', 'sign'] as const;
type SinglePlayerModeStep = (typeof SinglePlayerModeSteps)[number];

// !: This entire file is a hack to get around failed prerendering of
// !: the Single Player Mode page. This regression was introduced during
// !: the upgrade of Next.js to v13.5.x.
export const SinglePlayerClient = () => {
  const analytics = useAnalytics();
  const router = useRouter();

  const { toast } = useToast();

  const [uploadedFile, setUploadedFile] = useState<{ file: File; fileBase64: string } | null>();

  const [step, setStep] = useState<SinglePlayerModeStep>('fields');
  const [fields, setFields] = useState<Field[]>([]);

  const { mutateAsync: createSinglePlayerDocument } =
    trpc.singleplayer.createSinglePlayerDocument.useMutation();

  const documentFlow: Record<SinglePlayerModeStep, DocumentFlowStep> = {
    fields: {
      title: 'Add document',
      description: 'Upload a document and add fields.',
      stepIndex: 1,
      onBackStep: uploadedFile
        ? () => {
            setUploadedFile(null);
            setFields([]);
          }
        : undefined,
      onNextStep: () => setStep('sign'),
    },
    sign: {
      title: 'Sign',
      description: 'Enter your details.',
      stepIndex: 2,
      onBackStep: () => setStep('fields'),
    },
  };

  const currentDocumentFlow = documentFlow[step];

  useEffect(() => {
    analytics.startSessionRecording('marketing_session_recording_spm');

    return () => {
      analytics.stopSessionRecording();
    };
  }, [analytics]);

  /**
   * Insert the selected fields into the local state.
   */
  const onFieldsSubmit = (data: TAddFieldsFormSchema) => {
    if (!uploadedFile) {
      return;
    }

    setFields(
      data.fields.map((field, i) => ({
        id: i,
        secondaryId: i.toString(),
        documentId: -1,
        templateId: null,
        recipientId: -1,
        type: field.type,
        page: field.pageNumber,
        positionX: new Prisma.Decimal(field.pageX),
        positionY: new Prisma.Decimal(field.pageY),
        width: new Prisma.Decimal(field.pageWidth),
        height: new Prisma.Decimal(field.pageHeight),
        customText: '',
        inserted: false,
      })),
    );

    analytics.capture('Marketing: SPM - Fields added');

    documentFlow.fields.onNextStep?.();
  };

  /**
   * Upload, create, sign and send the document.
   */
  const onSignSubmit = async (data: TAddSignatureFormSchema) => {
    if (!uploadedFile) {
      return;
    }

    try {
      const putFileData = await putPdfFile(uploadedFile.file);

      const documentToken = await createSinglePlayerDocument({
        documentData: {
          type: putFileData.type,
          data: putFileData.data,
        },
        documentName: uploadedFile.file.name,
        signer: data,
        fields: fields.map((field) => ({
          page: field.page,
          type: field.type,
          positionX: field.positionX.toNumber(),
          positionY: field.positionY.toNumber(),
          width: field.width.toNumber(),
          height: field.height.toNumber(),
        })),
      });

      analytics.capture('Marketing: SPM - Document signed', {
        signer: data.email,
      });

      router.push(`/singleplayer/${documentToken}/success`);
    } catch {
      toast({
        title: 'Something went wrong',
        description: 'Please try again later.',
        variant: 'destructive',
      });
    }
  };

  const placeholderRecipient: Recipient = {
    id: -1,
    documentId: -1,
    templateId: null,
    email: '',
    name: '',
    token: '',
    expired: null,
    signedAt: null,
    readStatus: 'OPENED',
    documentDeletedAt: null,
    signingStatus: 'NOT_SIGNED',
    sendStatus: 'NOT_SENT',
    role: 'SIGNER',
    authOptions: null,
  };

  const onFileDrop = async (file: File) => {
    try {
      const arrayBuffer = await file.arrayBuffer();
      const fileBase64 = base64.encode(new Uint8Array(arrayBuffer));

      setUploadedFile({
        file,
        fileBase64,
      });

      analytics.capture('Marketing: SPM - Document uploaded');
    } catch {
      toast({
        title: 'Something went wrong',
        description: 'Please try again later.',
        variant: 'destructive',
      });
    }
  };

  return (
    <div className="mt-6 sm:mt-12">
      <div className="text-center">
        <h1 className="text-3xl font-bold lg:text-5xl">Single Player Mode</h1>

        <p className="text-foreground mx-auto mt-4 max-w-[50ch] text-lg leading-normal">
          Create a{' '}
          <Link
            href={`${NEXT_PUBLIC_WEBAPP_URL()}/signup?utm_source=singleplayer`}
            target="_blank"
            className="hover:text-foreground/80 font-semibold transition-colors"
          >
            free account
          </Link>{' '}
          or view our{' '}
          <Link
            href={'/pricing'}
            target="_blank"
            className="hover:text-foreground/80 font-semibold transition-colors"
          >
            early adopter plan
          </Link>{' '}
          for exclusive features, including the ability to collaborate with multiple signers.
        </p>
      </div>

      <div className="mt-12 grid w-full grid-cols-12 gap-8">
        <div className="col-span-12 rounded-xl before:rounded-xl lg:col-span-6 xl:col-span-7">
          {uploadedFile ? (
            <Card gradient>
              <CardContent className="p-2">
                <LazyPDFViewer
                  documentData={{
                    id: '',
                    data: uploadedFile.fileBase64,
                    initialData: uploadedFile.fileBase64,
                    type: DocumentDataType.BYTES_64,
                  }}
                />
              </CardContent>
            </Card>
          ) : (
            <DocumentDropzone className="h-[80vh] max-h-[60rem]" onDrop={onFileDrop} />
          )}
        </div>

        <div className="col-span-12 lg:col-span-6 xl:col-span-5">
          <DocumentFlowFormContainer
            className="top-24 lg:h-[calc(100vh-7rem)]"
            onSubmit={(e) => e.preventDefault()}
          >
            <Stepper
              currentStep={currentDocumentFlow.stepIndex}
              setCurrentStep={(step) => setStep(SinglePlayerModeSteps[step - 1])}
            >
              {/* Add fields to PDF page. */}
              <fieldset disabled={!uploadedFile} className="flex h-full flex-col">
                <AddFieldsFormPartial
                  documentFlow={documentFlow.fields}
                  hideRecipients={true}
                  recipients={uploadedFile ? [placeholderRecipient] : []}
                  fields={fields}
                  onSubmit={onFieldsSubmit}
<<<<<<< HEAD
                  canGoBack={true}
=======
                  isDocumentPdfLoaded={true}
>>>>>>> 3e304b37
                />
              </fieldset>

              {/* Enter user details and signature. */}

              <AddSignatureFormPartial
                documentFlow={documentFlow.sign}
                fields={fields}
                onSubmit={onSignSubmit}
                requireName={Boolean(fields.find((field) => field.type === 'NAME'))}
                requireCustomText={Boolean(fields.find((field) => field.type === 'TEXT'))}
                requireSignature={Boolean(fields.find((field) => field.type === 'SIGNATURE'))}
              />
            </Stepper>
          </DocumentFlowFormContainer>
        </div>
      </div>
    </div>
  );
};<|MERGE_RESOLUTION|>--- conflicted
+++ resolved
@@ -248,11 +248,8 @@
                   recipients={uploadedFile ? [placeholderRecipient] : []}
                   fields={fields}
                   onSubmit={onFieldsSubmit}
-<<<<<<< HEAD
                   canGoBack={true}
-=======
                   isDocumentPdfLoaded={true}
->>>>>>> 3e304b37
                 />
               </fieldset>
 
