'use client';

import { useTransition } from 'react';

import Link from 'next/link';

import { AlertTriangle, Loader } from 'lucide-react';

import { useLimits } from '@documenso/ee/server-only/limits/provider/client';
import { useUpdateSearchParams } from '@documenso/lib/client-only/hooks/use-update-search-params';
import type { Recipient, Template } from '@documenso/prisma/client';
import { Alert, AlertDescription, AlertTitle } from '@documenso/ui/primitives/alert';
import { DataTable } from '@documenso/ui/primitives/data-table';
import { DataTablePagination } from '@documenso/ui/primitives/data-table-pagination';

import { LocaleDate } from '~/components/formatter/locale-date';
import { TemplateType } from '~/components/formatter/template-type';

import { DataTableActionDropdown } from './data-table-action-dropdown';
import { DataTableTitle } from './data-table-title';
import { UseTemplateDialog } from './use-template-dialog';

type TemplateWithRecipient = Template & {
  Recipient: Recipient[];
};

type TemplatesDataTableProps = {
  templates: TemplateWithRecipient[];
  perPage: number;
  page: number;
  totalPages: number;
  documentRootPath: string;
  templateRootPath: string;
  teamId?: number;
};

export const TemplatesDataTable = ({
  templates,
  perPage,
  page,
  totalPages,
  documentRootPath,
  templateRootPath,
  teamId,
}: TemplatesDataTableProps) => {
  const [isPending, startTransition] = useTransition();
  const updateSearchParams = useUpdateSearchParams();

  const { remaining } = useLimits();

  const onPaginationChange = (page: number, perPage: number) => {
    startTransition(() => {
      updateSearchParams({
        page,
        perPage,
      });
    });
  };

<<<<<<< HEAD
  const onUseButtonClick = async (templateId: number) => {
    try {
      const { id } = await createDocumentFromTemplate({
        templateId,
        teamId,
      });

      toast({
        title: 'Document created',
        description: 'Your document has been created from the template successfully.',
        duration: 5000,
      });

      router.push(`${documentRootPath}/${id}/edit`);
    } catch (err) {
      toast({
        title: 'Error',
        description: 'An error occurred while creating document from template.',
        variant: 'destructive',
      });
    }
  };

=======
>>>>>>> fcfb7413
  return (
    <div className="relative">
      {remaining.documents === 0 && (
        <Alert variant="warning" className="mb-4">
          <AlertTriangle className="h-4 w-4" />
          <AlertTitle>Document Limit Exceeded!</AlertTitle>
          <AlertDescription className="mt-2">
            You have reached your document limit.{' '}
            <Link className="underline underline-offset-4" href="/settings/billing">
              Upgrade your account to continue!
            </Link>
          </AlertDescription>
        </Alert>
      )}

      <DataTable
        columns={[
          {
            header: 'Created',
            accessorKey: 'createdAt',
            cell: ({ row }) => <LocaleDate date={row.original.createdAt} />,
          },
          {
            header: 'Title',
            cell: ({ row }) => <DataTableTitle row={row.original} />,
          },
          {
            header: 'Type',
            accessorKey: 'type',
            cell: ({ row }) => <TemplateType type={row.original.type} />,
          },
          {
            header: 'Actions',
            accessorKey: 'actions',
            cell: ({ row }) => {
              return (
                <div className="flex items-center gap-x-4">
                  <UseTemplateDialog
                    templateId={row.original.id}
                    recipients={row.original.Recipient}
                    documentRootPath={documentRootPath}
                  />

                  <DataTableActionDropdown
                    row={row.original}
                    teamId={teamId}
                    templateRootPath={templateRootPath}
                  />
                </div>
              );
            },
          },
        ]}
        data={templates}
        perPage={perPage}
        currentPage={page}
        totalPages={totalPages}
        onPaginationChange={onPaginationChange}
      >
        {(table) => <DataTablePagination additionalInformation="VisibleCount" table={table} />}
      </DataTable>

      {isPending && (
        <div className="absolute inset-0 flex items-center justify-center bg-white/50">
          <Loader className="h-8 w-8 animate-spin text-gray-500" />
        </div>
      )}
    </div>
  );
};<|MERGE_RESOLUTION|>--- conflicted
+++ resolved
@@ -57,32 +57,6 @@
     });
   };
 
-<<<<<<< HEAD
-  const onUseButtonClick = async (templateId: number) => {
-    try {
-      const { id } = await createDocumentFromTemplate({
-        templateId,
-        teamId,
-      });
-
-      toast({
-        title: 'Document created',
-        description: 'Your document has been created from the template successfully.',
-        duration: 5000,
-      });
-
-      router.push(`${documentRootPath}/${id}/edit`);
-    } catch (err) {
-      toast({
-        title: 'Error',
-        description: 'An error occurred while creating document from template.',
-        variant: 'destructive',
-      });
-    }
-  };
-
-=======
->>>>>>> fcfb7413
   return (
     <div className="relative">
       {remaining.documents === 0 && (
