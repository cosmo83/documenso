import { TRPCError } from '@trpc/server';

import { getServerLimits } from '@documenso/ee/server-only/limits/server';
import { DOCUMENSO_ENCRYPTION_KEY } from '@documenso/lib/constants/crypto';
import { upsertDocumentMeta } from '@documenso/lib/server-only/document-meta/upsert-document-meta';
import { createDocument } from '@documenso/lib/server-only/document/create-document';
import { deleteDocument } from '@documenso/lib/server-only/document/delete-document';
import { duplicateDocumentById } from '@documenso/lib/server-only/document/duplicate-document-by-id';
import { findDocumentAuditLogs } from '@documenso/lib/server-only/document/find-document-audit-logs';
import { getDocumentById } from '@documenso/lib/server-only/document/get-document-by-id';
import { getDocumentAndSenderByToken } from '@documenso/lib/server-only/document/get-document-by-token';
import { resendDocument } from '@documenso/lib/server-only/document/resend-document';
import { searchDocumentsWithKeyword } from '@documenso/lib/server-only/document/search-documents-with-keyword';
import { sendDocument } from '@documenso/lib/server-only/document/send-document';
import { updateTitle } from '@documenso/lib/server-only/document/update-title';
import { setFieldsForDocument } from '@documenso/lib/server-only/field/set-fields-for-document';
import { setRecipientsForDocument } from '@documenso/lib/server-only/recipient/set-recipients-for-document';
import { symmetricEncrypt } from '@documenso/lib/universal/crypto';
import { extractNextApiRequestMetadata } from '@documenso/lib/universal/extract-request-metadata';

import { authenticatedProcedure, procedure, router } from '../trpc';
import {
  ZCreateDocumentMutationSchema,
  ZDeleteDraftDocumentMutationSchema,
  ZFindDocumentAuditLogsQuerySchema,
  ZGetDocumentByIdQuerySchema,
  ZGetDocumentByTokenQuerySchema,
  ZResendDocumentMutationSchema,
  ZSearchDocumentsMutationSchema,
  ZSendDocumentMutationSchema,
  ZSetFieldsForDocumentMutationSchema,
  ZSetPasswordForDocumentMutationSchema,
  ZSetRecipientsForDocumentMutationSchema,
  ZSetTitleForDocumentMutationSchema,
} from './schema';

export const documentRouter = router({
  getDocumentById: authenticatedProcedure
    .input(ZGetDocumentByIdQuerySchema)
    .query(async ({ input, ctx }) => {
      try {
        return await getDocumentById({
          ...input,
          userId: ctx.user.id,
        });
      } catch (err) {
        console.error(err);

        throw new TRPCError({
          code: 'BAD_REQUEST',
          message: 'We were unable to find this document. Please try again later.',
        });
      }
    }),

  getDocumentByToken: procedure.input(ZGetDocumentByTokenQuerySchema).query(async ({ input }) => {
    try {
      const { token } = input;

      return await getDocumentAndSenderByToken({
        token,
      });
    } catch (err) {
      console.error(err);

      throw new TRPCError({
        code: 'BAD_REQUEST',
        message: 'We were unable to find this document. Please try again later.',
      });
    }
  }),

  createDocument: authenticatedProcedure
    .input(ZCreateDocumentMutationSchema)
    .mutation(async ({ input, ctx }) => {
      try {
        const { title, documentDataId, teamId } = input;

        const { remaining } = await getServerLimits({ email: ctx.user.email, teamId });

        if (remaining.documents <= 0) {
          throw new TRPCError({
            code: 'BAD_REQUEST',
            message:
              'You have reached your document limit for this month. Please upgrade your plan.',
          });
        }

        return await createDocument({
          userId: ctx.user.id,
          teamId,
          title,
          documentDataId,
          requestMetadata: extractNextApiRequestMetadata(ctx.req),
        });
      } catch (err) {
        if (err instanceof TRPCError) {
          throw err;
        }

        throw new TRPCError({
          code: 'BAD_REQUEST',
          message: 'We were unable to create this document. Please try again later.',
        });
      }
    }),

  deleteDocument: authenticatedProcedure
    .input(ZDeleteDraftDocumentMutationSchema)
    .mutation(async ({ input, ctx }) => {
      try {
        const { id } = input;

        const userId = ctx.user.id;

<<<<<<< HEAD
        return await deleteDocument({ id, userId });
=======
        return await deleteDocument({
          id,
          userId,
          status,
          requestMetadata: extractNextApiRequestMetadata(ctx.req),
        });
>>>>>>> 6ea6dda9
      } catch (err) {
        console.error(err);

        throw new TRPCError({
          code: 'BAD_REQUEST',
          message: 'We were unable to delete this document. Please try again later.',
        });
      }
    }),

  findDocumentAuditLogs: authenticatedProcedure
    .input(ZFindDocumentAuditLogsQuerySchema)
    .query(async ({ input, ctx }) => {
      try {
        const { page, perPage, documentId, cursor, filterForRecentActivity, orderBy } = input;

        return await findDocumentAuditLogs({
          page,
          perPage,
          documentId,
          cursor,
          filterForRecentActivity,
          orderBy,
          userId: ctx.user.id,
        });
      } catch (err) {
        console.error(err);

        throw new TRPCError({
          code: 'BAD_REQUEST',
          message: 'We were unable to find audit logs for this document. Please try again later.',
        });
      }
    }),

  setTitleForDocument: authenticatedProcedure
    .input(ZSetTitleForDocumentMutationSchema)
    .mutation(async ({ input, ctx }) => {
      const { documentId, title } = input;

      const userId = ctx.user.id;

      return await updateTitle({
        title,
        userId,
        documentId,
        requestMetadata: extractNextApiRequestMetadata(ctx.req),
      });
    }),

  setRecipientsForDocument: authenticatedProcedure
    .input(ZSetRecipientsForDocumentMutationSchema)
    .mutation(async ({ input, ctx }) => {
      try {
        const { documentId, recipients } = input;

        return await setRecipientsForDocument({
          userId: ctx.user.id,
          documentId,
          recipients,
          requestMetadata: extractNextApiRequestMetadata(ctx.req),
        });
      } catch (err) {
        console.error(err);

        throw new TRPCError({
          code: 'BAD_REQUEST',
          message:
            'We were unable to set the recipients for this document. Please try again later.',
        });
      }
    }),

  setFieldsForDocument: authenticatedProcedure
    .input(ZSetFieldsForDocumentMutationSchema)
    .mutation(async ({ input, ctx }) => {
      try {
        const { documentId, fields } = input;

        return await setFieldsForDocument({
          userId: ctx.user.id,
          documentId,
          fields,
          requestMetadata: extractNextApiRequestMetadata(ctx.req),
        });
      } catch (err) {
        console.error(err);

        throw new TRPCError({
          code: 'BAD_REQUEST',
          message: 'We were unable to set the fields for this document. Please try again later.',
        });
      }
    }),

  setPasswordForDocument: authenticatedProcedure
    .input(ZSetPasswordForDocumentMutationSchema)
    .mutation(async ({ input, ctx }) => {
      try {
        const { documentId, password } = input;

        const key = DOCUMENSO_ENCRYPTION_KEY;

        if (!key) {
          throw new Error('Missing encryption key');
        }

        const securePassword = symmetricEncrypt({
          data: password,
          key,
        });

        await upsertDocumentMeta({
          documentId,
          password: securePassword,
          userId: ctx.user.id,
          requestMetadata: extractNextApiRequestMetadata(ctx.req),
        });
      } catch (err) {
        console.error(err);

        throw new TRPCError({
          code: 'BAD_REQUEST',
          message: 'We were unable to set the password for this document. Please try again later.',
        });
      }
    }),

  sendDocument: authenticatedProcedure
    .input(ZSendDocumentMutationSchema)
    .mutation(async ({ input, ctx }) => {
      try {
        const { documentId, meta } = input;

        if (meta.message || meta.subject || meta.timezone || meta.dateFormat || meta.redirectUrl) {
          await upsertDocumentMeta({
            documentId,
            subject: meta.subject,
            message: meta.message,
            dateFormat: meta.dateFormat,
            timezone: meta.timezone,
            redirectUrl: meta.redirectUrl,
            userId: ctx.user.id,
            requestMetadata: extractNextApiRequestMetadata(ctx.req),
          });
        }

        return await sendDocument({
          userId: ctx.user.id,
          documentId,
          requestMetadata: extractNextApiRequestMetadata(ctx.req),
        });
      } catch (err) {
        console.error(err);

        throw new TRPCError({
          code: 'BAD_REQUEST',
          message: 'We were unable to send this document. Please try again later.',
        });
      }
    }),

  resendDocument: authenticatedProcedure
    .input(ZResendDocumentMutationSchema)
    .mutation(async ({ input, ctx }) => {
      try {
        return await resendDocument({
          userId: ctx.user.id,
          ...input,
          requestMetadata: extractNextApiRequestMetadata(ctx.req),
        });
      } catch (err) {
        console.error(err);

        throw new TRPCError({
          code: 'BAD_REQUEST',
          message: 'We were unable to resend this document. Please try again later.',
        });
      }
    }),

  duplicateDocument: authenticatedProcedure
    .input(ZGetDocumentByIdQuerySchema)
    .mutation(async ({ input, ctx }) => {
      try {
        return await duplicateDocumentById({
          userId: ctx.user.id,
          ...input,
        });
      } catch (err) {
        console.log(err);

        throw new TRPCError({
          code: 'BAD_REQUEST',
          message: 'We are unable to duplicate this document. Please try again later.',
        });
      }
    }),

  searchDocuments: authenticatedProcedure
    .input(ZSearchDocumentsMutationSchema)
    .query(async ({ input, ctx }) => {
      const { query } = input;

      try {
        const documents = await searchDocumentsWithKeyword({
          query,
          userId: ctx.user.id,
        });
        return documents;
      } catch (error) {
        throw new TRPCError({
          code: 'BAD_REQUEST',
          message: 'We are unable to search for documents. Please try again later.',
        });
      }
    }),
});<|MERGE_RESOLUTION|>--- conflicted
+++ resolved
@@ -113,16 +113,12 @@
 
         const userId = ctx.user.id;
 
-<<<<<<< HEAD
-        return await deleteDocument({ id, userId });
-=======
         return await deleteDocument({
           id,
           userId,
-          status,
-          requestMetadata: extractNextApiRequestMetadata(ctx.req),
-        });
->>>>>>> 6ea6dda9
+          // TODO: Get teamId
+          requestMetadata: extractNextApiRequestMetadata(ctx.req),
+        });
       } catch (err) {
         console.error(err);
 
