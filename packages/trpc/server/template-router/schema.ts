--- conflicted
+++ resolved
@@ -10,9 +10,7 @@
 
 export const ZCreateDocumentFromTemplateMutationSchema = z.object({
   templateId: z.number(),
-<<<<<<< HEAD
   teamId: z.number().optional(),
-=======
   recipients: z
     .array(
       z.object({
@@ -22,7 +20,6 @@
       }),
     )
     .optional(),
->>>>>>> fcfb7413
 });
 
 export const ZDuplicateTemplateMutationSchema = z.object({
