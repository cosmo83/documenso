--- conflicted
+++ resolved
@@ -48,11 +48,8 @@
   ApiToken          ApiToken[]
   Template          Template[]
   securityAuditLogs UserSecurityAuditLog[]
-<<<<<<< HEAD
   Webhooks          Webhook[]
-=======
   siteSettings      SiteSettings[]
->>>>>>> f7c6b532
 
   @@index([email])
 }
@@ -100,7 +97,6 @@
   user       User     @relation(fields: [userId], references: [id], onDelete: Cascade)
 }
 
-<<<<<<< HEAD
 enum WebhookTriggerEvents {
   DOCUMENT_CREATED
   DOCUMENT_SENT
@@ -119,7 +115,8 @@
   updatedAt     DateTime               @default(now()) @updatedAt
   userId        Int
   User          User                   @relation(fields: [userId], references: [id], onDelete: Cascade)
-=======
+}
+
 enum ApiTokenAlgorithm {
   SHA512
 }
@@ -135,7 +132,6 @@
   user      User?             @relation(fields: [userId], references: [id], onDelete: Cascade)
   teamId    Int?
   team      Team?             @relation(fields: [teamId], references: [id], onDelete: Cascade)
->>>>>>> f7c6b532
 }
 
 enum SubscriptionStatus {
